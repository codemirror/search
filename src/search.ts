--- conflicted
+++ resolved
@@ -21,15 +21,13 @@
   /// Whether to enable case sensitivity by default when the search
   /// panel is activated (defaults to false).
   caseSensitive?: boolean
-
-<<<<<<< HEAD
+  
+  // Whether to treat string searches literally by default (defaults to false).
+  literal?: boolean
+
   /// Whether to enable whole word search by default when the search
   /// panel is activated (defaults to false).
   wholeWord?: boolean
-=======
-  // Whether to treat string searches literally by default (defaults to false).
-  literal?: boolean
->>>>>>> 1d91e7fb
 
   /// Can be used to override the way the search panel is implemented.
   /// Should create a [Panel](#view.Panel) that contains a form
@@ -53,11 +51,8 @@
     return {
       top: configs.reduce((val, conf) => val ?? conf.top, undefined as boolean | undefined) || false,
       caseSensitive: configs.reduce((val, conf) => val ?? conf.caseSensitive, undefined as boolean | undefined) || false,
-<<<<<<< HEAD
+      literal: configs.reduce((val, conf) => val ?? conf.literal, undefined as boolean | undefined) || false,
       wholeWord: configs.reduce((val, conf) => val ?? conf.wholeWord, undefined as boolean | undefined) || false,
-=======
-      literal: configs.reduce((val, conf) => val ?? conf.literal, undefined as boolean | undefined) || false,
->>>>>>> 1d91e7fb
       createPanel: configs.find(c => c.createPanel)?.createPanel || (view => new SearchPanel(view))
     }
   }
@@ -501,23 +496,13 @@
 function defaultQuery(state: EditorState, fallback?: SearchQuery) {
   let sel = state.selection.main
   let selText = sel.empty || sel.to > sel.from + 100 ? "" : state.sliceDoc(sel.from, sel.to)
-<<<<<<< HEAD
-  if (fallback && !selText) {
-      return fallback
-  }
-  let config = state.facet(searchConfigFacet)
-  return new SearchQuery({
-    search: selText.replace(/\n/g, "\\n"),
-    caseSensitive: fallback?.caseSensitive ?? config.caseSensitive,
-    wholeWord: fallback?.wholeWord ?? config.wholeWord,
-=======
   if (fallback && !selText) return fallback
   let config = state.facet(searchConfigFacet)
   return new SearchQuery({
     search: (fallback?.literal ?? config.literal) ? selText : selText.replace(/\n/g, "\\n"),
     caseSensitive: fallback?.caseSensitive ?? config.caseSensitive,
     literal: fallback?.literal ?? config.literal,
->>>>>>> 1d91e7fb
+    wholeWord: fallback?.wholeWord ?? config.wholeWord,
   })
 }
 
